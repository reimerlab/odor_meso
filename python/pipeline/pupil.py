<<<<<<< HEAD
from itertools import count
from pprint import pprint

=======
>>>>>>> 4bf99bae
from scipy.misc import imresize
import datajoint as dj
from datajoint.jobs import key_hash
from tqdm import tqdm

from . import experiment, notify
from .exceptions import PipelineException

from warnings import warn
import cv2
import numpy as np
import json
import os
from commons import lab
<<<<<<< HEAD
import sh
from datajoint.autopopulate import AutoPopulate

try:
    import pyfnnd
except ImportError:
    warn('Could not load pyfnnd.  Oopsi spike inference will fail. Install from https://github.com/cajal/PyFNND.git')
=======
>>>>>>> 4bf99bae

from .utils.eye_tracking import ROIGrabber, PupilTracker, CVROIGrabber, ManualTracker
from pipeline.utils import ts2sec, read_video_hdf5
from . import config

schema = dj.schema('pipeline_eye', locals())

DEFAULT_PARAMETERS = dict(relative_area_threshold=0.002,
                          ratio_threshold=1.5,
                          error_threshold=0.1,
                          min_contour_len=5,
                          margin=0.02,
                          contrast_threshold=5,
                          speed_threshold=0.1,
                          dr_threshold=0.1,
                          gaussian_blur=5,
                          extreme_meso=0,
                          running_avg=0.4,
                          exponent=9)


@schema
class Eye(dj.Imported):
    definition = """
    # eye velocity and timestamps

    -> experiment.Scan
    ---
    total_frames                : int       # total number of frames in movie.
    preview_frames              : longblob  # 16 preview frames
    eye_time                    : longblob  # timestamps of each frame in seconds, with same t=0 as patch and ball data
    eye_ts=CURRENT_TIMESTAMP    : timestamp # automatic
    """

    @property
    def key_source(self):
        return (experiment.Scan() & experiment.Scan.EyeVideo().proj()) - experiment.ScanIgnored()

    def grab_timestamps_and_frames(self, key, n_sample_frames=16):

        import cv2

        rel = experiment.Session() * experiment.Scan.EyeVideo() * experiment.Scan.BehaviorFile().proj(
            hdf_file='filename')

        info = (rel & key).fetch1()

        avi_path = lab.Paths().get_local_path("{behavior_path}/{filename}".format(**info))
        # replace number by %d for hdf-file reader

        tmp = info['hdf_file'].split('.')
        if not '%d' in tmp[0]:
            info['hdf_file'] = tmp[0][:-1] + '%d.' + tmp[-1]

        hdf_path = lab.Paths().get_local_path("{behavior_path}/{hdf_file}".format(**info))

        data = read_video_hdf5(hdf_path)
        packet_length = data['analogPacketLen']
        dat_time, _ = ts2sec(data['ts'], packet_length)

        if float(data['version']) == 2.:
            cam_key = 'eyecam_ts'
            eye_time, _ = ts2sec(data[cam_key][0])
        else:
            cam_key = 'cam1ts' if info['rig'] == '2P3' else 'cam2ts'
            eye_time, _ = ts2sec(data[cam_key])

        total_frames = len(eye_time)

        frame_idx = np.floor(np.linspace(0, total_frames - 1, n_sample_frames))

        cap = cv2.VideoCapture(avi_path)
        no_frames = int(cap.get(cv2.CAP_PROP_FRAME_COUNT))

        if total_frames != no_frames:
            warn("{total_frames} timestamps, but {no_frames}  movie frames.".format(total_frames=total_frames,
                                                                                    no_frames=no_frames))
            if total_frames > no_frames and total_frames and no_frames:
                total_frames = no_frames
                eye_time = eye_time[:total_frames]
                frame_idx = np.round(np.linspace(0, total_frames - 1, n_sample_frames)).astype(int)
            else:
                raise PipelineException('Can not reconcile frame count', key)
        frames = []
        for frame_pos in frame_idx:
            cap.set(cv2.CAP_PROP_POS_FRAMES, frame_pos)
            ret, frame = cap.read()

            frames.append(np.asarray(frame, dtype=float)[..., 0])
        frames = np.stack(frames, axis=2)

        return eye_time, frames, total_frames

    def _make_tuples(self, key):
        key['eye_time'], key['preview_frames'], key['total_frames'] = self.grab_timestamps_and_frames(key)

        self.insert1(key)
        del key['eye_time']
        frames = key.pop('preview_frames')
        self.notify(key, frames)

    def notify(self, key, frames):
        import imageio
        msg = 'Eye for `{}` has been populated. You can add a tracking task now. '.format(key)
        img_filename = '/tmp/' + key_hash(key) + '.gif'
        frames = frames.transpose([2, 0, 1])
        frames = [imresize(img, 0.25) for img in frames]
        imageio.mimsave(img_filename, frames, duration=0.5)
        (notify.SlackUser() & (experiment.Session() & key)).notify(msg, file=img_filename,
                                                                   file_title='preview frames',
                                                                   channel='#pipeline_quality')

    def get_video_path(self):
        video_info = (experiment.Session() * experiment.Scan.EyeVideo() & self).fetch1()
        return lab.Paths().get_local_path("{behavior_path}/{filename}".format(**video_info))


@schema
class TrackingTask(dj.Manual):
    definition = """
    # ROI and parameters for tracking the eye
    -> Eye
    ---
    eye_roi                     : tinyblob  # manual roi containing eye in full-size movie
    """

    class ManualParameters(dj.Part):
        definition = """
        # manual tracking parameters overwriting the default settings
        -> master
        ---
        tracking_parameters  : varchar(512)  # tracking parameters
        """

    class Ignore(dj.Part):
        definition = """
        # eyes that are too bad to be tracked
        -> master
        ---
        """

    class Mask(dj.Part):
        definition = """
        # mask for tracking
        -> master
        ---
        mask        : longblob
        """

    @staticmethod
    def _get_modified_parameters():
        new_param = dict(DEFAULT_PARAMETERS)
        for k, v in new_param.items():
            nv = input("{} (default: {}): ".format(k, v))
            new_param[k] = float(nv) if nv else v
        return json.dumps(new_param)

    def enter_roi(self, key, **kwargs):
        key = (Eye() & key).fetch1(dj.key)  # complete key
        frames = (Eye() & key).fetch1('preview_frames')
        try:
            import cv2
            print('Drag window and print q when done')
            rg = CVROIGrabber(frames.mean(axis=2))
            rg.grab()
        except ImportError:
            rg = ROIGrabber(frames.mean(axis=2))

        key['eye_roi'] = rg.roi
        mask = np.asarray(rg.mask, dtype=np.uint8)
        with self.connection.transaction:
            self.insert1(key)
            trackable = input('Is the quality good enough to be tracked? [Y/n]')
            if trackable.lower() == 'n':
                self.insert1(key)
                self.Ignore().insert1(key, ignore_extra_field=True)
            else:
                new_param = dict(DEFAULT_PARAMETERS, **kwargs)
                print('Those are the tracking parameters')
                print(new_param)
                new_param = json.dumps(new_param)
                extra_parameters = input('Do you want to change them? [N/y]')
                if extra_parameters.lower() == 'y':
                    new_param = self._get_modified_parameters()
                self.ManualParameters().insert1(dict(key, tracking_parameters=new_param),
                                                ignore_extra_fields=True)
            if np.any(mask == 0):
                print('Inserting mask')
                key['mask'] = mask
                self.Mask().insert1(key, ignore_extra_fields=True)


@schema
class TrackedVideo(dj.Computed):
    definition = """
    -> Eye
    -> TrackingTask
    ---
    tracking_parameters              : longblob  # tracking parameters
    tracking_ts=CURRENT_TIMESTAMP    : timestamp  # automatic
    """

    class Frame(dj.Part):
        definition = """
        -> TrackedVideo
        frame_id                 : int           # frame id with matlab based 1 indexing
        ---
        rotated_rect=NULL        : tinyblob      # rotated rect (center, sidelength, angle) containing the ellipse
        contour=NULL             : longblob      # eye contour relative to ROI
        center=NULL              : tinyblob      # center of the ellipse in (x, y) of image
        major_r=NULL             : float         # major radius of the ellipse
        frame_intensity=NULL     : float         # std of the frame
        """

    key_source = Eye() * TrackingTask() - TrackingTask.Ignore()

    def _make_tuples(self, key):
        print("Populating", key)
        param = DEFAULT_PARAMETERS
        if TrackingTask.ManualParameters() & key:
            param = json.loads((TrackingTask.ManualParameters() & key).fetch1('tracking_parameters'))
            print('Using manual set parameters', param, flush=True)

        roi = (TrackingTask() & key).fetch1('eye_roi')

        avi_path = (Eye() & key).get_video_path()
        print(avi_path)

        if TrackingTask.Mask() & key:
            mask = (TrackingTask.Mask() & key).fetch1('mask')
        else:
            mask = None

        tr = PupilTracker(param, mask=mask)
        traces = tr.track(avi_path, roi - 1, display=config['display.tracking'])  # -1 because of matlab indices

        key['tracking_parameters'] = json.dumps(param)
        self.insert1(key)
        fr = self.Frame()
        for trace in traces:
            trace.update(key)
            fr.insert1(trace, ignore_extra_fields=True)

        (notify.SlackUser() & (experiment.Session() & key)).notify(
            'Pupil tracking for {} has been populated'.format(str(key)))

    def plot_traces(self, outdir='./', show=False):
        """
        Plot existing traces to output directory.

        :param outdir: destination of plots
        """
        import seaborn as sns
        import matplotlib.pyplot as plt
        plt.switch_backend('GTK3Agg')

        for key in self.fetch.keys():
            print('Processing', key)
            with sns.axes_style('ticks'):
                fig, ax = plt.subplots(3, 1, figsize=(10, 6), sharex=True)

            r, center, contrast = (TrackedVideo.Frame() & key).fetch('major_r', 'center',
                                                                     'frame_intensity', order_by='frame_id')
            ax[0].plot(r)
            ax[0].set_title('Major Radius')
            c = np.vstack([cc if cc is not None else np.NaN * np.ones(2) for cc in center])

            ax[1].plot(c[:, 0], label='x')
            ax[1].plot(c[:, 1], label='y')
            ax[1].set_title('Pupil Center Coordinates')
            ax[1].legend()

            ax[2].plot(contrast)
            ax[2].set_title('Contrast (frame std)')
            ax[2].set_xlabel('Frames')
            try:
                os.mkdirs(os.path.expanduser(outdir) + '/{animal_id}/'.format(**key), exist_ok=True)
            except:
                pass

            fig.suptitle(
                'animal id {animal_id} session {session} scan_idx {scan_idx} eye quality {eye_quality}'.format(**key))
            fig.tight_layout()
            sns.despine(fig)
            fig.savefig(outdir + '/{animal_id}/AI{animal_id}SE{session}SI{scan_idx}EQ{eye_quality}.png'.format(**key))
            if show:
                plt.show()
            else:
                plt.close(fig)

    def show_video(self, from_frame, to_frame, framerate=1000):
        """
        Shows the video from from_frame to to_frame (1-based) and the corrsponding tracking results.
        Needs opencv installation.

        :param from_frame: start frame (1 based)
        :param to_frame:  end frame (1 based)
        """
        if not len(self) == 1:
            raise PipelineException("Restrict EyeTracking to one video only.")
        import cv2
        video_info = (experiment.Session() * experiment.Scan.EyeVideo() & self).fetch1()
        videofile = "{path_prefix}/{behavior_path}/{filename}".format(path_prefix=config['path.mounts'], **video_info)
        eye_roi = (Eye() & self).fetch1('eye_roi') - 1

        contours, ellipses = ((TrackedVideo.Frame() & self) \
                              & 'frame_id between {0} and {1}'.format(from_frame, to_frame)
                              ).fetch('contour', 'rotated_rect', order_by='frame_id')
        cap = cv2.VideoCapture(videofile)
        no_frames = int(cap.get(cv2.CAP_PROP_FRAME_COUNT))
        font = cv2.FONT_HERSHEY_SIMPLEX
        if not from_frame < no_frames:
            raise PipelineException('Starting frame exceeds number of frames')

        cap.set(cv2.CAP_PROP_POS_FRAMES, from_frame - 1)
        fr_count = from_frame - 1

        elem_count = 0
        while cap.isOpened():
            fr_count += 1
            ret, frame = cap.read()
            if fr_count < from_frame:
                continue

            if fr_count >= to_frame or fr_count >= no_frames:
                print("Reached end of videofile ", videofile)
                break
            contour = contours[elem_count]
            ellipse = ellipses[elem_count]
            elem_count += 1

            gray = cv2.cvtColor(frame, cv2.COLOR_BGR2GRAY)

            cv2.putText(gray, str(fr_count), (10, 30), font, 1, (127, 127, 127), 2)

            if contour is not None:
                ellipse = (tuple(eye_roi[::-1, 0] + ellipse[:2]), tuple(ellipse[2:4]), ellipse[4])
                cv2.drawContours(gray, [contour.astype(np.int32)], 0, (255, 0, 0), 1, offset=tuple(eye_roi[::-1, 0]))
                cv2.ellipse(gray, ellipse, (0, 0, 255), 2)
            cv2.imshow('frame', gray)

            if (cv2.waitKey(int(1000 / framerate)) & 0xFF == ord('q')):
                break

        cap.release()
        cv2.destroyAllWindows()


@schema
class ManuallyTrackedContours(dj.Manual, AutoPopulate):
    definition = """
    -> Eye
    ---
    tracking_ts=CURRENT_TIMESTAMP    : timestamp  # automatic
    """

    class Frame(dj.Part):
        definition = """
        -> master
        frame_id                 : int           # frame id with matlab based 1 indexing
        ---
        contour=NULL             : longblob      # eye contour relative to ROI
        """

    def make(self, key):
        print("Populating", key)

        avi_path = (Eye() & key).get_video_path()

        tracker = ManualTracker(avi_path)
        tracker.run()
        self.insert1(key)
        frames = []
        frame = self.Frame()
        for frame_id, ok, contour in tqdm(zip(count(), tracker.contours_detected, tracker.contours),
                                          total=len(tracker.contours)):
            if ok:
                frame.insert1(dict(key, frame_id=frame_id, contour=contour))
            else:
                frame.insert1(dict(key, frame_id=frame_id))


@schema
class FittedContour(dj.Computed):
    definition = """
    -> ManuallyTrackedContours
    ---
    tracking_ts=CURRENT_TIMESTAMP    : timestamp  # automatic
    """

    class Ellipse(dj.Part):
        definition = """
        -> master
        frame_id                 : int           # frame id with matlab based 1 indexing
        ---
        center=NULL              : tinyblob      # center of the ellipse in (x, y) of image
        major_r=NULL             : float         # major radius of the ellipse
        """

    def display_frame_number(self, img, frame_number, n_frames):
        font = cv2.FONT_HERSHEY_SIMPLEX
        fs = .7
        cv2.putText(img, "[{fr_count:05d}/{frames:05d}]".format(
            fr_count=frame_number, frames=n_frames),
                    (10, 30), font, fs, (255, 144, 30), 2)

    def make(self, key):
        print("Populating", key)

        avi_path = (Eye() & key).get_video_path()

        contours = (ManuallyTrackedContours.Frame() & key).fetch(order_by='frame_id ASC', as_dict=True)
        self._cap = cap = cv2.VideoCapture(avi_path)

        frame_number = 0
        n_frames = int(cap.get(cv2.CAP_PROP_FRAME_COUNT))
        while cap.isOpened():
            if frame_number >= n_frames - 1:
                print("Reached end of videofile ", avi_path)
                break

            ret, frame = self._cap.read()
            ckey = contours[frame_number]
            if ret and frame is not None and ckey['contour'] is not None:
                if ckey['contour'] is not None and len(ckey['contour']) >= 5:
                    contour = ckey['contour']
                    center = contour.mean(axis=0)
                    cv2.drawContours(frame, [contour], -1, (0, 255, 0), 1)
                    cv2.circle(frame, tuple(center.squeeze().astype(int)), 4, (0, 165, 255), -1)
                    ellipse = cv2.fitEllipse(contour)
                    cv2.ellipse(frame, ellipse, (255, 0, 255), 2)
                    ecenter = ellipse[0]
                    cv2.circle(frame, tuple(map(int, ecenter)), 5, (255, 165, 0), -1)
                    ckey['center'] = np.array(ecenter, dtype=np.float32)
                    ckey['major_r'] = max(ellipse[1])
                self.display_frame_number(frame, frame_number, n_frames)
                cv2.imshow('Sauron', frame)
                if (cv2.waitKey(5) & 0xFF) == ord('q'):
                    break
            frame_number += 1
        cap.release()
        cv2.destroyAllWindows()

        self.insert1(key)
        for ckey in tqdm(contours):
            self.Ellipse().insert1(ckey, ignore_extra_fields=True)
<|MERGE_RESOLUTION|>--- conflicted
+++ resolved
@@ -1,9 +1,6 @@
-<<<<<<< HEAD
 from itertools import count
 from pprint import pprint
 
-=======
->>>>>>> 4bf99bae
 from scipy.misc import imresize
 import datajoint as dj
 from datajoint.jobs import key_hash
@@ -18,7 +15,6 @@
 import json
 import os
 from commons import lab
-<<<<<<< HEAD
 import sh
 from datajoint.autopopulate import AutoPopulate
 
@@ -26,8 +22,6 @@
     import pyfnnd
 except ImportError:
     warn('Could not load pyfnnd.  Oopsi spike inference will fail. Install from https://github.com/cajal/PyFNND.git')
-=======
->>>>>>> 4bf99bae
 
 from .utils.eye_tracking import ROIGrabber, PupilTracker, CVROIGrabber, ManualTracker
 from pipeline.utils import ts2sec, read_video_hdf5
