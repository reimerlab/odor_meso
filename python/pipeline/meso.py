--- conflicted
+++ resolved
@@ -1052,11 +1052,6 @@
             ## Set performance/execution parameters (heuristically), decrease if memory overflows
             kwargs['num_processes'] = 8  # Set to None for all cores available
             kwargs['num_pixels_per_process'] = 10000
-<<<<<<< HEAD
-
-            print(kwargs)
-=======
->>>>>>> 432b50bb
 
             # Extract traces
             print('Extracting masks and traces (cnmf)...')
